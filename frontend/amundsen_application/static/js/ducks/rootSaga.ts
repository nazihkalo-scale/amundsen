--- conflicted
+++ resolved
@@ -99,11 +99,8 @@
     // Feature
     getFeatureWatcher(),
     getFeatureCodeWatcher(),
-<<<<<<< HEAD
     getFeatureLineageWatcher(),
-=======
     getFeaturePreviewDataWatcher(),
->>>>>>> 2da29ec5
     getFeatureDescriptionWatcher(),
     updateFeatureDescriptionWatcher(),
     updateFeatureOwnerWatcher(),
